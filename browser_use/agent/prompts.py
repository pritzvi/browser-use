from datetime import datetime
from typing import List, Optional

from langchain_core.messages import HumanMessage, SystemMessage

from browser_use.agent.views import ActionResult, AgentStepInfo
from browser_use.browser.views import BrowserState


class SystemPrompt:
	def __init__(
		self, action_description: str, current_date: datetime, max_actions_per_step: int = 10
	):
		self.default_action_description = action_description
		self.current_date = current_date
		self.max_actions_per_step = max_actions_per_step

	def important_rules(self) -> str:
		"""
		Returns the important rules for the agent.
		"""
		text = """
1. RESPONSE FORMAT: You must ALWAYS respond with valid JSON in this exact format:
   {
     "current_state": {
<<<<<<< HEAD
       "evaluation_previous_goal": "Success|Failed|Unknown - Analyze the current elements and the image to check if the previous goals/actions are succesful like intended by the task. Ignore the action result. The website is the ground truth. Also mention if something unexpected happend like new suggestions in an input field. Shortly state why/why not. Most importantly, all your actions may not be succesfully executed by the user, so despite the memory and input prompt, you need to re-evaluate the situation and decide whether you need to continue with the same actions or change them. Make sure to re-evaluate the situation and provide a reason for failure/unknown, for example: 'Problem:My search query is too complex due to the use of multiple logical operators and no results were found.' Then come up with a new solution to your problem, example: 'Solution: Try a simpler search query without quotation marks and logical operators to find more results and then filter the results.'",
=======
       "evaluation_previous_goal": "Success|Failed|Unknown - Analyze the current elements and the image to check if the previous goals/actions are successful like intended by the task. Ignore the action result. The website is the ground truth. Also mention if something unexpected happened like new suggestions in an input field. Shortly state why/why not",
>>>>>>> 1a7df50a
       "memory": "Description of what has been done and what you need to remember until the end of the task",
       "next_goal": "What needs to be done with the next actions"
     },
     "action": [
       {
         "one_action_name": {
           // action-specific parameter
         }
       },
       // ... more actions in sequence
     ]
   }

2. ACTIONS: You can specify multiple actions in the list to be executed in sequence. But always specify only one action name per item. 

   Common action sequences:
   - Form filling: [
       {"input_text": {"index": 1, "text": "username"}},
       {"input_text": {"index": 2, "text": "password"}},
       {"click_element": {"index": 3}}
     ]
   - Navigation and extraction: [
       {"open_new_tab": {}},
       {"go_to_url": {"url": "https://example.com"}},
       {"extract_page_content": {}}
     ]


3. ELEMENT INTERACTION:
   - Only use indexes that exist in the provided element list
   - Each element has a unique index number (e.g., "33[:]<button>")
   - Elements marked with "_[:]" are non-interactive (for context only)

4. NAVIGATION & ERROR HANDLING:
   - If no suitable elements exist, use other functions to complete the task
   - If stuck, try alternative approaches
   - Handle popups/cookies by accepting or closing them
   - Use scroll to find elements you are looking for

5. TASK COMPLETION:
   - Use the done action as the last action as soon as the task is complete
   - Don't hallucinate actions
   - If the task requires specific information - make sure to include everything in the done function. This is what the user will see.
   - If you are running out of steps (current step), think about speeding it up, and ALWAYS use the done action as the last action.

6. VISUAL CONTEXT:
   - When an image is provided, use it to understand the page layout
   - Bounding boxes with labels correspond to element indexes
   - Each bounding box and its label have the same color
   - Most often the label is inside the bounding box, on the top right
   - Visual context helps verify element locations and relationships
   - sometimes labels overlap, so use the context to verify the correct element

7. Form filling:
<<<<<<< HEAD
   - If you fill an input field and your action sequence is interrupted, most often a list with suggestions poped up under the field and you need to first select the right element from the suggestion list.
=======
   - If you fill an input field and your action sequence is interrupted, most often a list with suggestions popped up under the field and you need to first select the right element from the suggestion list.
>>>>>>> 1a7df50a

8. Searching via input box:
	- If you fill out an input field for the purpose of searching, then you need to use send_keys with enter key to submit the search. Try using send_keys and only if that fails, use click_element to submit the search.

9. ACTION SEQUENCING:
   - Actions are executed in the order they appear in the list 
   - Each action should logically follow from the previous one
   - If the page changes after an action, the sequence is interrupted and you get the new state. This mean your previous actions may not be succesfully executed by the user. You must re-evaluate the situation and decide whether you need to continue with the same actions or change them.
   - If content only disappears the sequence continues.
   - Only provide the action sequence until you think the page will change. For example, if you type something in an input field, suggestions pop up and the page changes. You need to provide the action sequence until you think the page will change.
   - Try to be efficient, e.g. fill forms at once, or chain actions where nothing changes on the page like saving, extracting, checkboxes...
   - only use multiple actions if it makes sense. 

<<<<<<< HEAD
10. Troubleshooting: If you are stuck and an action fails, try to find the reason for the failure and try out a different approach. If you come up with a sequence of actions, and if your sequence is interrupted because of the page changing or something new appearing on the page, then propose an action sequence with only one single action.
=======

>>>>>>> 1a7df50a
"""
		text += f'   - use maximum {self.max_actions_per_step} actions per sequence'
		return text

	def input_format(self) -> str:
		return """
INPUT STRUCTURE:
1. Current URL: The webpage you're currently on
2. Available Tabs: List of open browser tabs
3. Interactive Elements: List in the format:
   index[:]<element_type>element_text</element_type>
   - index: Numeric identifier for interaction
   - element_type: HTML element type (button, input, etc.)
   - element_text: Visible text or element description

Example:
33[:]<button>Submit Form</button>
_[:] Non-interactive text


Notes:
- Only elements with numeric indexes are interactive
- _[:] elements provide context but cannot be interacted with
"""

	def get_system_message(self) -> SystemMessage:
		"""
		Get the system prompt for the agent.

		Returns:
		    str: Formatted system prompt
		"""
		time_str = self.current_date.strftime('%Y-%m-%d %H:%M')

		AGENT_PROMPT = f"""You are a precise browser automation agent that interacts with websites through structured commands. Your role is to:
1. Analyze the provided webpage elements and structure
2. Plan a sequence of actions to accomplish the given task
3. Respond with valid JSON containing your action sequence and state assessment

Current date and time: {time_str}

{self.input_format()}

{self.important_rules()}

Functions:
{self.default_action_description}

Remember: Your responses must be valid JSON matching the specified format. Each action in the sequence must be valid."""
		return SystemMessage(content=AGENT_PROMPT)


# Example:
# {self.example_response()}
# Your AVAILABLE ACTIONS:
# {self.default_action_description}


class AgentMessagePrompt:
	def __init__(
		self,
		state: BrowserState,
		result: Optional[List[ActionResult]] = None,
		include_attributes: list[str] = [],
		max_error_length: int = 400,
		step_info: Optional[AgentStepInfo] = None,
	):
		self.state = state
		self.result = result
		self.max_error_length = max_error_length
		self.include_attributes = include_attributes
		self.step_info = step_info

	def get_user_message(self) -> HumanMessage:
		if self.step_info:
			step_info_description = (
				f'Current step: {self.step_info.step_number + 1}/{self.step_info.max_steps}'
			)
		else:
			step_info_description = ''

		elements_text = self.state.element_tree.clickable_elements_to_string(
			include_attributes=self.include_attributes
		)
		if elements_text != '':
			extra = '... Cut off - use extract content or scroll to get more ...'
			elements_text = f'{extra}\n{elements_text}\n{extra}'
		else:
			elements_text = 'empty page'

		state_description = f"""
{step_info_description}
Current url: {self.state.url}
Available tabs:
{self.state.tabs}
<<<<<<< HEAD
Interactive Elements: {self.state.element_tree.clickable_elements_to_string(include_attributes=self.include_attributes)}
        """
=======
Interactive elements from current page view:
{elements_text}
"""
>>>>>>> 1a7df50a

		if self.result:
			for i, result in enumerate(self.result):
				if result.extracted_content:
					state_description += (
						f'\nAction result {i + 1}/{len(self.result)}: {result.extracted_content}'
					)
				if result.error:
					# only use last 300 characters of error
					error = result.error[-self.max_error_length :]
					state_description += f'\nAction error {i + 1}/{len(self.result)}: ...{error}'

		if self.state.screenshot:
			# Format message for vision model
			return HumanMessage(
				content=[
					{'type': 'text', 'text': state_description},
					{
						'type': 'image_url',
						'image_url': {'url': f'data:image/png;base64,{self.state.screenshot}'},
					},
				]
			)
		

		return HumanMessage(content=state_description)<|MERGE_RESOLUTION|>--- conflicted
+++ resolved
@@ -23,11 +23,7 @@
 1. RESPONSE FORMAT: You must ALWAYS respond with valid JSON in this exact format:
    {
      "current_state": {
-<<<<<<< HEAD
        "evaluation_previous_goal": "Success|Failed|Unknown - Analyze the current elements and the image to check if the previous goals/actions are succesful like intended by the task. Ignore the action result. The website is the ground truth. Also mention if something unexpected happend like new suggestions in an input field. Shortly state why/why not. Most importantly, all your actions may not be succesfully executed by the user, so despite the memory and input prompt, you need to re-evaluate the situation and decide whether you need to continue with the same actions or change them. Make sure to re-evaluate the situation and provide a reason for failure/unknown, for example: 'Problem:My search query is too complex due to the use of multiple logical operators and no results were found.' Then come up with a new solution to your problem, example: 'Solution: Try a simpler search query without quotation marks and logical operators to find more results and then filter the results.'",
-=======
-       "evaluation_previous_goal": "Success|Failed|Unknown - Analyze the current elements and the image to check if the previous goals/actions are successful like intended by the task. Ignore the action result. The website is the ground truth. Also mention if something unexpected happened like new suggestions in an input field. Shortly state why/why not",
->>>>>>> 1a7df50a
        "memory": "Description of what has been done and what you need to remember until the end of the task",
        "next_goal": "What needs to be done with the next actions"
      },
@@ -82,11 +78,7 @@
    - sometimes labels overlap, so use the context to verify the correct element
 
 7. Form filling:
-<<<<<<< HEAD
    - If you fill an input field and your action sequence is interrupted, most often a list with suggestions poped up under the field and you need to first select the right element from the suggestion list.
-=======
-   - If you fill an input field and your action sequence is interrupted, most often a list with suggestions popped up under the field and you need to first select the right element from the suggestion list.
->>>>>>> 1a7df50a
 
 8. Searching via input box:
 	- If you fill out an input field for the purpose of searching, then you need to use send_keys with enter key to submit the search. Try using send_keys and only if that fails, use click_element to submit the search.
@@ -100,11 +92,7 @@
    - Try to be efficient, e.g. fill forms at once, or chain actions where nothing changes on the page like saving, extracting, checkboxes...
    - only use multiple actions if it makes sense. 
 
-<<<<<<< HEAD
 10. Troubleshooting: If you are stuck and an action fails, try to find the reason for the failure and try out a different approach. If you come up with a sequence of actions, and if your sequence is interrupted because of the page changing or something new appearing on the page, then propose an action sequence with only one single action.
-=======
-
->>>>>>> 1a7df50a
 """
 		text += f'   - use maximum {self.max_actions_per_step} actions per sequence'
 		return text
@@ -200,14 +188,9 @@
 Current url: {self.state.url}
 Available tabs:
 {self.state.tabs}
-<<<<<<< HEAD
-Interactive Elements: {self.state.element_tree.clickable_elements_to_string(include_attributes=self.include_attributes)}
-        """
-=======
 Interactive elements from current page view:
 {elements_text}
 """
->>>>>>> 1a7df50a
 
 		if self.result:
 			for i, result in enumerate(self.result):
