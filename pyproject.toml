[project]
name = "browser-use"
description = "Make websites accessible for AI agents"
authors = [
    { name = "Gregor Zunic" }
]
version = "0.1.23"
readme = "README.md"
requires-python = ">=3.11"
classifiers = [
    "Programming Language :: Python :: 3",
    "License :: OSI Approved :: MIT License",
    "Operating System :: OS Independent",
]
dependencies = [
    "MainContentExtractor>=0.0.4",
    "beautifulsoup4>=4.12.3",
    "httpx>=0.27.2",
    "langchain>=0.3.14",
    "langchain-openai==0.2.14",
    "langchain-anthropic>=0.3.1",
    "langchain-fireworks>=0.2.5",
    "langchain-aws>=0.2.10",
    "langchain-google-genai>=2.0.8",
    "pydantic>=2.10.4",
    "python-dotenv>=1.0.1",
    "requests>=2.32.3",
<<<<<<< HEAD
    "posthog>=3.7.4",
    "playwright>=1.49.0",
    "fastapi>=0.115.6",
    "uvicorn>=0.34.0",
    "langchain-core>=0.3.28",
    "pandas>=2.2.3",
    "jinja2>=3.1.5",
=======
    "posthog>=3.7.0",
    "playwright>=1.49.0",
    "setuptools>=75.8.0"
>>>>>>> 1a7df50a
]

[project.optional-dependencies]
dev = [
    "tokencost>=0.1.16",
    "hatch>=1.13.0",
    "build>=1.2.2",
    "pytest>=8.3.3",
    "pytest-asyncio>=0.24.0"
]

[tool.ruff]
line-length = 100

[tool.uv]
package = true

[tool.ruff.format]
quote-style = "single"
indent-style = "tab"
docstring-code-format = true

[build-system]
requires = ["hatchling"]
build-backend = "hatchling.build"<|MERGE_RESOLUTION|>--- conflicted
+++ resolved
@@ -25,7 +25,6 @@
     "pydantic>=2.10.4",
     "python-dotenv>=1.0.1",
     "requests>=2.32.3",
-<<<<<<< HEAD
     "posthog>=3.7.4",
     "playwright>=1.49.0",
     "fastapi>=0.115.6",
@@ -33,11 +32,7 @@
     "langchain-core>=0.3.28",
     "pandas>=2.2.3",
     "jinja2>=3.1.5",
-=======
-    "posthog>=3.7.0",
-    "playwright>=1.49.0",
     "setuptools>=75.8.0"
->>>>>>> 1a7df50a
 ]
 
 [project.optional-dependencies]
